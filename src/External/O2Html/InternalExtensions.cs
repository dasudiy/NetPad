using System;
using System.Collections.Generic;
using System.Linq;

namespace O2Html;

internal static class InternalExtensions
{
    public static bool In<T>(this T item, params T[] collection)
    {
        return collection.Contains(item);
    }

    public static string ReplaceIfExists(this string source, string strToReplace, string replaceWith)
    {
<<<<<<< HEAD
        return type.IsPrimitive ||
               type.IsEnum ||
               typeof(Exception).IsAssignableFrom(type) ||
               type.In(
                   typeof(string),
                   typeof(decimal),
                   typeof(DateTime),
#if NET6_0_OR_GREATER
        typeof(DateOnly),
#endif
                   typeof(TimeSpan),
                   typeof(DateTimeOffset)
               );
    }


    public static bool IsObjectType(this Type type)
    {
        return !type.IsDotNetTypeWithStringRepresentation() && !type.IsCollectionType();
    }

    public static bool IsCollectionType(this Type type)
    {
        return type != typeof(string) && typeof(IEnumerable).IsAssignableFrom(type);
    }

    public static IEnumerable<PropertyInfo> GetReadableProperties(this Type type)
    {
        return type.GetProperties(BindingFlags.Public | BindingFlags.Instance).Where(p => p.CanRead);
    }
=======
        if (source.Contains(strToReplace))
            return source.Replace(strToReplace, replaceWith);
>>>>>>> 77ff6b40

        return source;
    }

    public static string GetReadableName(this Type type, bool withNamespace = false, bool forHtml = false)
    {
        string name = type.FullName ?? type.Name;

        if (type.GenericTypeArguments.Length > 0)
        {
            name = name.Split('`')[0];
            name += "<";
            foreach (var tArg in type.GenericTypeArguments)
            {
                name += GetReadableName(tArg, withNamespace, forHtml) + ", ";
            }

            name = name.TrimEnd(' ', ',') + ">";
        }

        if (!withNamespace)
        {
            string typeNamespace = type.Namespace ?? string.Empty;

            if (typeNamespace.Length > 1 && name.StartsWith(typeNamespace))
                name = name.Substring(typeNamespace.Length + 1); // +1 to trim the '.' after the namespace
        }

        if (forHtml)
        {
            name = name
                .ReplaceIfExists("<", "&lt;")
                .ReplaceIfExists(">", "&gt;");
        }

        return name;
    }

    internal static Type? GetCollectionElementType(this Type collectionType)
    {
        Type? elementType;

        if (collectionType.IsArray)
        {
            elementType = collectionType.GetElementType();
        }
        else
        {
            Type? iEnumerable = FindIEnumerable(collectionType);

            if (iEnumerable == null)
            {
                return typeof(object);
            }

            elementType = iEnumerable.GetGenericArguments()[0];
        }

        return elementType;
    }

    private static Type? FindIEnumerable(Type collectionType)
    {
        if (collectionType == typeof(string))
        {
            return null;
        }

        if (collectionType.IsGenericType)
        {
            foreach (Type arg in collectionType.GetGenericArguments())
            {
                Type iEnumerable = typeof(IEnumerable<>).MakeGenericType(arg);
                if (iEnumerable.IsAssignableFrom(collectionType))
                {
                    return iEnumerable;
                }
            }
        }

        Type[] interfaces = collectionType.GetInterfaces();

        foreach (Type iFace in interfaces)
        {
            Type? iEnumerable = FindIEnumerable(iFace);
            if (iEnumerable != null) return iEnumerable;
        }

        if (collectionType.BaseType != null && collectionType.BaseType != typeof(object))
        {
            return FindIEnumerable(collectionType.BaseType);
        }

        return null;
    }
}<|MERGE_RESOLUTION|>--- conflicted
+++ resolved
@@ -13,41 +13,8 @@
 
     public static string ReplaceIfExists(this string source, string strToReplace, string replaceWith)
     {
-<<<<<<< HEAD
-        return type.IsPrimitive ||
-               type.IsEnum ||
-               typeof(Exception).IsAssignableFrom(type) ||
-               type.In(
-                   typeof(string),
-                   typeof(decimal),
-                   typeof(DateTime),
-#if NET6_0_OR_GREATER
-        typeof(DateOnly),
-#endif
-                   typeof(TimeSpan),
-                   typeof(DateTimeOffset)
-               );
-    }
-
-
-    public static bool IsObjectType(this Type type)
-    {
-        return !type.IsDotNetTypeWithStringRepresentation() && !type.IsCollectionType();
-    }
-
-    public static bool IsCollectionType(this Type type)
-    {
-        return type != typeof(string) && typeof(IEnumerable).IsAssignableFrom(type);
-    }
-
-    public static IEnumerable<PropertyInfo> GetReadableProperties(this Type type)
-    {
-        return type.GetProperties(BindingFlags.Public | BindingFlags.Instance).Where(p => p.CanRead);
-    }
-=======
         if (source.Contains(strToReplace))
             return source.Replace(strToReplace, replaceWith);
->>>>>>> 77ff6b40
 
         return source;
     }
