/* stylelint-disable scss/at-extend-no-missing-placeholder -- font-awesome doesn't provide placeholders */

%icon-base {
    @extend .fa;
    line-height: inherit;
}

button > .icon-base {
    vertical-align: middle;
}

.icon-2xs {
    @extend .fa-2xs;
}

.icon-xs {
    @extend .fa-xs;
}

.icon-sm {
    @extend .fa-sm;
}

.icon-lg {
    @extend .fa-lg;
}

.icon-xl {
    @extend .fa-xl;
}

.icon-2xl {
    @extend .fa-2xl;
}

.icon-fw {
    @extend .fa-fw;
}

// GENERIC ICONS
.close-icon {
    @extend %icon-base;
    @extend .fa-xmark;
}

.save-icon {
    @extend %icon-base;
    @extend .fa-floppy-disk;
}

.delete-icon {
    @extend %icon-base;
    @extend .fa-trash;
}

.refresh-icon {
    @extend %icon-base;
    @extend .fa-rotate-right;
}

.configure-icon {
    @extend %icon-base;
    @extend .fa-sliders;
}

.backspace-icon {
    @extend %icon-base;
    @extend .fa-delete-left;
}

.check-circle-icon {
    @extend %icon-base;
    @extend .fa-circle-check;
}

.warning-icon {
    @extend %icon-base;
    @extend .fa-warning;
}

.error-icon {
    @extend %icon-base;
    @extend .fa-circle-xmark;
}

.actions-icon {
    @extend %icon-base;
    @extend .fa-bolt;
}

.up-icon {
    @extend %icon-base;
    @extend .fa-arrow-up;
}

.down-icon {
    @extend %icon-base;
    @extend .fa-arrow-down;
}

.search-icon {
    @extend %icon-base;
    @extend .fa-magnifying-glass;
}

.keyboard-icon {
    @extend %icon-base;
    @extend .fa-keyboard;
}

.code-icon {
    @extend %icon-base;
    @extend .fa-code;
}

.folder-icon {
    @extend %icon-base;
    @extend .fa-folder;
}

.folder-open-icon {
    @extend %icon-base;
    @extend .fa-folder-open;
}

.caret-down-icon {
    @extend %icon-base;
    @extend .fa-caret-down;
}

.caret-up-icon {
    @extend %icon-base;
    @extend .fa-caret-up;
}

.star-icon {
    @extend %icon-base;
    @extend .fa-star;
}

.tree-collapse-node-icon {
    @extend %icon-base;
    @extend .fa-minus;
}

.tree-collapse-all-icon {
    @extend %icon-base;
    @extend .fa-down-left-and-up-right-to-center;
}

.tree-expand-node-icon {
    @extend %icon-base;
    @extend .fa-plus;
}

.tree-expand-all-icon {
    @extend %icon-base;
    @extend .fa-up-right-and-down-left-from-center;
}

.actions-dropdown-icon {
    @extend %icon-base;
    @extend .fa-ellipsis-v;
}

.open-external-icon {
    @extend %icon-base;
    @extend .fa-square-arrow-up-right;
}

.case-sensitive-icon {
    @extend %icon-base;
    @extend .fa-a;
}

.pop-out-icon {
    @extend %icon-base;
    @extend .fa-arrow-up-right-from-square;
}

// CONTEXTUAL ICONS
.window-close-icon {
    @extend %icon-base;
    @extend .fa-xmark;
}

.window-maximize-icon {
    @extend %icon-base;
    @extend .fa-square;
    @extend .fa-regular;
}

.window-restore-icon {
    @extend %icon-base;
    @extend .fa-window-restore;
    @extend .fa-regular;
}

.window-minimize-icon {
    @extend %icon-base;
    @extend .fa-minus;
}

.window-always-on-top-icon {
    @extend %icon-base;
    @extend .fa-thumb-tack;
}

.info-icon {
    @extend %icon-base;
    @extend .fa-circle-info;
}

.attention-icon {
    @extend %icon-base;
    @extend .fa-circle-exclamation;
}

.undo-icon {
    @extend %icon-base;
    @extend .fa-rotate-left;
}

.redo-icon {
    @extend %icon-base;
    @extend .fa-rotate-right;
}

.cut-icon {
    @extend %icon-base;
    @extend .fa-scissors;
}

.copy-icon {
    @extend %icon-base;
    @extend .fa-copy;
}

.paste-icon {
    @extend %icon-base;
    @extend .fa-paste;
}

.zoom-in-icon {
    @extend %icon-base;
    @extend .fa-magnifying-glass-plus;
}

.zoom-out-icon {
    @extend %icon-base;
    @extend .fa-magnifying-glass-minus;
}

.explorer-icon {
    @extend %icon-base;
    @extend .fa-folder;
}

.script-icon {
    @extend %icon-base;
    @extend .fa-code;
}

.run-icon {
    @extend %icon-base;
    @extend .fa-play;
}

.stop-icon {
    @extend %icon-base;
    @extend .fa-stop;
}

.script-properties-icon {
    @extend %icon-base;
    @extend .fa-wrench;
}

.open-folder-icon {
    @extend %icon-base;
    @extend .fa-arrow-up-right-from-square;
}

.add-script-icon {
    @extend %icon-base;
    @extend .fa-plus;
}

.clipboard-icon {
    @extend %icon-base;
    @extend .fa-clipboard;
}

.namespaces-icon {
    @extend %icon-base;
    @extend .fa-bars;
}

.theme-icon {
    @extend %icon-base;
    @extend .fa-circle-half-stroke;
}

.settings-icon {
    @extend %icon-base;
    @extend .fa-gear;
}

.pane-collapse-icon {
    @extend %icon-base;
    @extend .fa-minus;
}

.text-wrap-icon {
    @extend %icon-base;
    @extend .fa-align-center;
}

.script-status-success-icon {
    @extend %icon-base;
    @extend .fa-circle;
    @extend .text-green;
}

.script-status-error-icon {
    @extend %icon-base;
    @extend .fa-circle;
    @extend .text-red;
}

.script-status-dirty-icon {
    @extend %icon-base;
    @extend .fa-circle;
    @extend .text-gray;
}

.clear-output-icon {
    @extend %icon-base;
    @extend .fa-broom;
}

.add-package-icon {
    @extend %icon-base;
    @extend .fa-plus;
}

.download-package-icon {
    @extend %icon-base;
    @extend .fa-download;
}

.add-package-specific-icon {
    @extend %icon-base;
    @extend .fa-hashtag;
}

.edit-keyboard-shortcut-icon {
    @extend %icon-base;
    @extend .fa-pencil;
}

.editor-background-settings-icon {
    @extend %icon-base;
    @extend .fa-align-left;
}

.monaco-settings-icon {
    @extend %icon-base;
    @extend .fa-align-left;
}

.add-data-connection-icon {
    @extend %icon-base;
    @extend .fa-cloud-arrow-up;
}

.script-folder-open-icon {
    @extend %icon-base;
    @extend .fa-arrow-up-right-from-square;
}

.db-primary-key-icon {
    @extend %icon-base;
    @extend .fa-key;
}

.db-foreign-key-icon {
    @extend %icon-base;
    @extend .fa-arrow-right-arrow-left;
}

.db-navigation-icon {
    @extend %icon-base;
    @extend .fa-arrows-left-right;
}

.db-index-icon {
    @extend %icon-base;
    @extend .fa-info;
}

.use-data-connection-current-script-icon {
    @extend %icon-base;
    @extend .fa-circle-right;
}

.use-data-connection-new-script-icon {
    @extend %icon-base;
    @extend .fa-plus;
}

.data-connection-query-action {
    @extend %icon-base;
    @extend .fa-bolt;
}

.github-icon {
    @extend %icon-base;
    @extend .fa-brands;
    @extend .fa-github;
<<<<<<< HEAD
}
=======
}
>>>>>>> a30b2cd1
<|MERGE_RESOLUTION|>--- conflicted
+++ resolved
@@ -418,8 +418,4 @@
     @extend %icon-base;
     @extend .fa-brands;
     @extend .fa-github;
-<<<<<<< HEAD
-}
-=======
-}
->>>>>>> a30b2cd1
+}